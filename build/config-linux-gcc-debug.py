--- conflicted
+++ resolved
@@ -4,11 +4,7 @@
 DISTDIR        = '#dist'
 CXX            = 'g++'
 CC             = 'gcc'
-<<<<<<< HEAD
-CXXFLAGS       = ['-O0', '-Wall', '-g', '-pipe', '-march=nocona', '-msse2', '-ftree-vectorize', '-mfpmath=sse', '-funsafe-math-optimizations', '-fno-rounding-math', '-fno-signaling-nans', '-fno-math-errno', '-fno-omit-frame-pointer', '-DMTS_DEBUG', '-DSINGLE_PRECISION', '-DSPECTRUM_SAMPLES=3', '-DMTS_SSE', '-DMTS_HAS_COHERENT_RT', '-fopenmp', '-fvisibility=hidden', '-mtls-dialect=gnu2', '-std=gnu++11']
-=======
 CXXFLAGS       = ['-O0', '-Wall', '-g', '-pipe', '-march=nocona', '-msse2', '-ftree-vectorize', '-mfpmath=sse', '-funsafe-math-optimizations', '-fno-rounding-math', '-fno-signaling-nans', '-fno-math-errno', '-fno-omit-frame-pointer', '-DMTS_DEBUG', '-DSINGLE_PRECISION', '-DSPECTRUM_SAMPLES=3', '-DMTS_SSE', '-DMTS_HAS_COHERENT_RT', '-fopenmp', '-fvisibility=hidden', '-mtls-dialect=gnu2', '-std=c++11', '-fPIC']
->>>>>>> a30dbb92
 LINKFLAGS      = []
 SHLINKFLAGS    = ['-rdynamic', '-shared', '-fPIC', '-lstdc++']
 BASEINCLUDE    = ['#include']
